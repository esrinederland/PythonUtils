from distutils.core import setup

setup(
    name = 'esrinl-utils',
    packages = ['esrinl-utils'],
<<<<<<< HEAD
    version = '0.1',
    description = 'A set of common functions to be used in scripts',
    author = 'EsriNL DevTeam',
    author_email = 'developers@esri.nl',
    license='MIT',
    url = 'https://github.com/esrinederland/PythonUtils',
    download_url = 'https://github.com/esrinederland/PythonUtils/archive/refs/tags/0.1.tar.gz'
=======
    version = '0.1', 
    description = 'A set of common functions to be used in scripts',
    author = 'DevTeam EsriNL',
    author_email = 'developers@esri.nl',
    url = 'github package source url',
    download_url = 'download link you saved',
    keywords = ['utils', 'Python'],
    classifiers = []
>>>>>>> a751c3d1
)<|MERGE_RESOLUTION|>--- conflicted
+++ resolved
@@ -3,7 +3,6 @@
 setup(
     name = 'esrinl-utils',
     packages = ['esrinl-utils'],
-<<<<<<< HEAD
     version = '0.1',
     description = 'A set of common functions to be used in scripts',
     author = 'EsriNL DevTeam',
@@ -11,14 +10,4 @@
     license='MIT',
     url = 'https://github.com/esrinederland/PythonUtils',
     download_url = 'https://github.com/esrinederland/PythonUtils/archive/refs/tags/0.1.tar.gz'
-=======
-    version = '0.1', 
-    description = 'A set of common functions to be used in scripts',
-    author = 'DevTeam EsriNL',
-    author_email = 'developers@esri.nl',
-    url = 'github package source url',
-    download_url = 'download link you saved',
-    keywords = ['utils', 'Python'],
-    classifiers = []
->>>>>>> a751c3d1
 )